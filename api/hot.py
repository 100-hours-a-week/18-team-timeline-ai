--- conflicted
+++ resolved
@@ -20,13 +20,8 @@
     load_dotenv()
     SERP_API_KEYS = os.getenv("SERP_API_KEYS")
     if not SERP_API_KEYS:
-<<<<<<< HEAD
         raise HTTPException(status_code=500, detail="SERP_API_KEYS not found.")
-=======
-        raise HTTPException(
-            status_code=500, detail="SERP_API_KEYS not found in .env file."
-        )
->>>>>>> e4d0f69c
+
 
     SERP_API_KEYS = SERP_API_KEYS.split(",")
     SERP_API_KEY = SERP_API_KEYS[0].strip()
