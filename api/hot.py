import os
from fastapi import APIRouter
from dotenv import load_dotenv
from scrapers.serpapi import get_trending_keywords

router = APIRouter()

<<<<<<< HEAD

=======
>>>>>>> d643b91d
@router.post("/hot")
def get_hot_topics(count: int = 3) -> list[str]:
    load_dotenv()
    SERP_API_KEYS = os.getenv("SERP_API_KEYS")
    if not SERP_API_KEYS:
        raise ValueError("SERP_API_KEYS not found in .env file.")
<<<<<<< HEAD

=======
    
>>>>>>> d643b91d
    SERP_API_KEYS = SERP_API_KEYS.split(",")
    SERP_API_KEY = SERP_API_KEYS[0].strip()

    keywords = get_trending_keywords(SERP_API_KEY)
    count = min(count, len(keywords))
    return keywords[:count]<|MERGE_RESOLUTION|>--- conflicted
+++ resolved
@@ -5,21 +5,13 @@
 
 router = APIRouter()
 
-<<<<<<< HEAD
-
-=======
->>>>>>> d643b91d
 @router.post("/hot")
 def get_hot_topics(count: int = 3) -> list[str]:
     load_dotenv()
     SERP_API_KEYS = os.getenv("SERP_API_KEYS")
     if not SERP_API_KEYS:
         raise ValueError("SERP_API_KEYS not found in .env file.")
-<<<<<<< HEAD
-
-=======
     
->>>>>>> d643b91d
     SERP_API_KEYS = SERP_API_KEYS.split(",")
     SERP_API_KEY = SERP_API_KEYS[0].strip()
 
