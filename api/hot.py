import os
from fastapi import APIRouter, HTTPException
from dotenv import load_dotenv
from scrapers.serpapi import get_trending_keywords
from models.response_schema import CommonResponse, ErrorResponse, HotRequest, HotData

router = APIRouter()

<<<<<<< HEAD
<<<<<<< HEAD
=======

>>>>>>> 72a4a56c
@router.post(
    "",
    response_model=CommonResponse[HotData],
    responses={
        400: {"model": ErrorResponse},
        500: {"model": ErrorResponse},
    },
)
def get_hot_topics(request: HotRequest):
    load_dotenv()
    SERP_API_KEYS = os.getenv("SERP_API_KEYS")
    if not SERP_API_KEYS:
<<<<<<< HEAD
        raise HTTPException(status_code=500, detail="SERP_API_KEYS not found in .env file.")
=======
=======
        raise HTTPException(
            status_code=500, detail="SERP_API_KEYS not found in .env file."
        )
>>>>>>> 72a4a56c

@router.post("/hot")
def get_hot_topics(count: int = 3) -> list[str]:
    load_dotenv()
    SERP_API_KEYS = os.getenv("SERP_API_KEYS")
    if not SERP_API_KEYS:
        raise ValueError("SERP_API_KEYS not found in .env file.")

>>>>>>> 91715fa (1. summarizer.py 로직 분리중(현재 article_extractor까지 진행))
    SERP_API_KEYS = SERP_API_KEYS.split(",")
    SERP_API_KEY = SERP_API_KEYS[0].strip()

    keywords = get_trending_keywords(SERP_API_KEY)
    if not keywords:
        raise HTTPException(status_code=404, detail="핫이슈가 없습니다.")

    count = min(request.num, len(keywords))

    return CommonResponse(
        success=True,
        message="데이터가 성공적으로 생성되었습니다.",
        data=HotData(keywords=keywords[:count]),
    )<|MERGE_RESOLUTION|>--- conflicted
+++ resolved
@@ -6,40 +6,21 @@
 
 router = APIRouter()
 
-<<<<<<< HEAD
-<<<<<<< HEAD
-=======
-
->>>>>>> 72a4a56c
 @router.post(
     "",
     response_model=CommonResponse[HotData],
     responses={
         400: {"model": ErrorResponse},
         500: {"model": ErrorResponse},
-    },
+    }
 )
+
 def get_hot_topics(request: HotRequest):
     load_dotenv()
     SERP_API_KEYS = os.getenv("SERP_API_KEYS")
     if not SERP_API_KEYS:
-<<<<<<< HEAD
         raise HTTPException(status_code=500, detail="SERP_API_KEYS not found in .env file.")
-=======
-=======
-        raise HTTPException(
-            status_code=500, detail="SERP_API_KEYS not found in .env file."
-        )
->>>>>>> 72a4a56c
 
-@router.post("/hot")
-def get_hot_topics(count: int = 3) -> list[str]:
-    load_dotenv()
-    SERP_API_KEYS = os.getenv("SERP_API_KEYS")
-    if not SERP_API_KEYS:
-        raise ValueError("SERP_API_KEYS not found in .env file.")
-
->>>>>>> 91715fa (1. summarizer.py 로직 분리중(현재 article_extractor까지 진행))
     SERP_API_KEYS = SERP_API_KEYS.split(",")
     SERP_API_KEY = SERP_API_KEYS[0].strip()
 
@@ -52,5 +33,7 @@
     return CommonResponse(
         success=True,
         message="데이터가 성공적으로 생성되었습니다.",
-        data=HotData(keywords=keywords[:count]),
+        data=HotData(
+            keywords=keywords[:count]
+        )
     )