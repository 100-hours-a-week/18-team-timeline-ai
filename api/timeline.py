import logging
from utils.env_utils import get_server, get_model, get_serper_key
from utils.timeline_utils import convert_tag, extract_first_sentence

from fastapi import APIRouter, HTTPException
from fastapi.responses import JSONResponse
from models.timeline_card import TimelineCard
from models.response_schema import CommonResponse, ErrorResponse
from models.response_schema import TimelineRequest, TimelineData

from scrapers.url_to_img import get_img_link
from scrapers.serper import distribute_news_serper
from scrapers.article_extractor import ArticleExtractor

from ai_models.runner import Runner
from ai_models.graph.total_summary import TotalSummarizationGraph
from ai_models.graph.Summary import SummarizationGraph

# -------------------------------------------------------------------

router = APIRouter()
extractor = ArticleExtractor()
logging.basicConfig(
    level=logging.INFO,
    format="%(asctime)s [%(levelname)s] %(message)s",
    handlers=[logging.StreamHandler()],
)

SERVER = get_server()
MODEL = get_model()
graph = SummarizationGraph(SERVER, MODEL).build()
graph_total = TotalSummarizationGraph(SERVER, MODEL).build()

runner = Runner(graph=graph)
final_runner = Runner(graph=graph_total)

tag_names = ["", "ECONOMY", "ENTERTAINMENT", "SPORTS", "SCIENCE"]
base_img_url = "https://github.com/user-attachments/assets/"
img_links = [
    "1eeef1f6-3e0a-416a-bc4d-4922b27db855",
    "6cf88794-2743-4dd1-858c-4fcd76f8f107",
    "35ee8d58-b5d8-47c0-82e8-38073f4193eb",
    "3f4248cb-7d8d-4532-a71a-2346e8a82957",
    "e3b550d9-1d62-4940-b942-5b431ba6674e",
]

# -------------------------------------------------------------------


@router.post(
    "",
    response_model=CommonResponse[TimelineData],
    responses={
        400: {"model": ErrorResponse},
        404: {"model": ErrorResponse},
        500: {"model": ErrorResponse},
    },
)
def get_timeline(request: TimelineRequest):
    # Request parsing
    query_str = " ".join(request.query)

    # Scraping
    SERPER_API_KEY = get_serper_key(0)
    if not SERPER_API_KEY:
        raise HTTPException(status_code=500, detail="SERPER_API_KEY not found")
    scraping_res = distribute_news_serper(
        query=query_str,
        startAt=request.startAt,
        endAt=request.endAt,
        api_key=SERPER_API_KEY,
    )

    if scraping_res:
        urls, titles, dates = zip(*scraping_res)
        urls = list(urls)
        titles = list(titles)
        dates = list(dates)
        scraping_list = [{"url": u, "title": t} for u, t in zip(urls, titles)]
    else:
        return JSONResponse(
            status_code=404,
            content=ErrorResponse(
<<<<<<< HEAD
                success=False, message="기사를 찾을 수 없습니다."
            ).model_dump(),
=======
                success=False,
                message="기사를 찾을 수 없습니다"
            ).model_dump()
>>>>>>> da515738
        )

    # Extract Article
    try:
        articles = extractor.search(urls=scraping_list)
    except Exception as e:
        logging.exception("기사 추출 실패")
        return e
    logging.info(f"{len(articles)}개 기사 추출 완료")

    print("기사 추출본 일부입니다.")
    print(articles[0])

    # 1st Summarization
    first_res = runner.run(texts=articles)
    if not first_res:
        return JSONResponse(
            status_code=500,
            content=ErrorResponse(
                success=False, message="인공지능 1차 요약 실패"
            ).model_dump(),
        )

    # Timeline cards
    card_list = []
    for i, res in enumerate(first_res):
        logging.info(f"[제목 {i+1}] {titles[i]}")

        card = TimelineCard(
            title=extract_first_sentence(titles[i]),
            content=res["text"],
            duration="DAY",
            startAt=dates[i],
            endAt=dates[i],
            source=[urls[i]],
        )
        card_list.append(card)

    # 2nd Summarization
    summarized_texts = [r["text"] for r in first_res]
    summarized_texts = {"input_text": "\n\n".join(summarized_texts)}
    final_res = final_runner.run(texts=[summarized_texts])
    if not final_res:
        return JSONResponse(
            status_code=500,
            content=ErrorResponse(
                success=False, message="인공지능 2차 요약 실패"
            ).model_dump(),
        )

    # Tag extraction
    final_res = final_res[0]
    tag_id = convert_tag(final_res["tag"])

    # Image Extraction
    img_link = get_img_link(urls[0])
    if not img_link:
        img_link = base_img_url + img_links[tag_id]

    # Timeline
    timeline = TimelineData(
        title=extract_first_sentence(final_res["title"]),
        summary=extract_first_sentence(final_res["summary"]),
        image=img_link,
        category=tag_names[tag_id],
        timeline=card_list,
    )

    # ----------------------------------------------------

    return CommonResponse(
        success=True, message="데이터가 성공적으로 생성되었습니다.", data=timeline
    )<|MERGE_RESOLUTION|>--- conflicted
+++ resolved
@@ -81,14 +81,9 @@
         return JSONResponse(
             status_code=404,
             content=ErrorResponse(
-<<<<<<< HEAD
-                success=False, message="기사를 찾을 수 없습니다."
-            ).model_dump(),
-=======
                 success=False,
                 message="기사를 찾을 수 없습니다"
             ).model_dump()
->>>>>>> da515738
         )
 
     # Extract Article
