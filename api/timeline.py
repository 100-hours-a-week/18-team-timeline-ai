<<<<<<< HEAD
import logging
from utils.env_utils import get_server, get_serper_key
=======
import os
import logging
from datetime import datetime
from dotenv import load_dotenv
>>>>>>> 93433ef4
from utils.timeline_utils import convert_tag, extract_first_sentence

from fastapi import APIRouter, HTTPException
from models.timeline_card import TimelineCard
from models.response_schema import CommonResponse, ErrorResponse
from models.response_schema import TimelineRequest, TimelineData

<<<<<<< HEAD
from scrapers.serper import distribute_news_serper
=======
from scrapers.serper import get_news_serper
>>>>>>> 93433ef4
from scrapers.article_extractor import ArticleExtractor

from ai_models.runner import Runner
from ai_models.graph.total_summary import TotalSummarizationGraph
from ai_models.graph.Summary import SummarizationGraph

# -------------------------------------------------------------------

router = APIRouter()
extractor = ArticleExtractor()
logging.basicConfig(
    level=logging.INFO,
    format="%(asctime)s [%(levelname)s] %(message)s",
    handlers=[logging.StreamHandler()],
)

<<<<<<< HEAD
SERVER = get_server()
=======
SERVER = "https://b79f-34-125-17-94.ngrok-free.app"
>>>>>>> 93433ef4
MODEL = "naver-hyperclovax/HyperCLOVAX-SEED-Text-Instruct-1.5B"
graph = SummarizationGraph(SERVER, MODEL).build()
graph_total = TotalSummarizationGraph(SERVER, MODEL).build()

runner = Runner(graph=graph)
final_runner = Runner(graph=graph_total)

tag_names = ["", "ECONOMY", "ENTERTAINMENT", "SPORTS", "SCIENCE"]
base_img_url = "https://github.com/user-attachments/assets/"
<<<<<<< HEAD
img_links = ["1eeef1f6-3e0a-416a-bc4d-4922b27db855",
             "6cf88794-2743-4dd1-858c-4fcd76f8f107",
             "35ee8d58-b5d8-47c0-82e8-38073f4193eb",
             "3f4248cb-7d8d-4532-a71a-2346e8a82957",
             "e3b550d9-1d62-4940-b942-5b431ba6674e"]
=======
img_links = [
    "1eeef1f6-3e0a-416a-bc4d-4922b27db855",
    "6cf88794-2743-4dd1-858c-4fcd76f8f107",
    "35ee8d58-b5d8-47c0-82e8-38073f4193eb",
    "3f4248cb-7d8d-4532-a71a-2346e8a82957",
    "e3b550d9-1d62-4940-b942-5b431ba6674e",
]

# -------------------------------------------------------------------


def get_api_key(i: int):
    load_dotenv()
    SERPER_API_KEYS = os.getenv("SERPER_API_KEYS")
    if not SERPER_API_KEYS:
        raise HTTPException(status_code=500, detail="SERPER_API_KEYS not found.")
    SERPER_API_KEYS = SERPER_API_KEYS.split(",")
    return SERPER_API_KEYS[i].strip()

>>>>>>> 93433ef4

# -------------------------------------------------------------------


@router.post(
    "",
    response_model=CommonResponse[TimelineData],
    responses={
        400: {"model": ErrorResponse},
        500: {"model": ErrorResponse},
    },
)
def get_timeline(request: TimelineRequest):
    # Request parsing
    query_str = " ".join(request.query)

    # Scraping
<<<<<<< HEAD
    SERPER_API_KEY = get_serper_key(0)
    if not SERPER_API_KEY:
        raise HTTPException(status_code=500, detail="SERPER_API_KEY not found")
    scraping_res = distribute_news_serper(query=query_str,
                                          startAt=request.startAt,
                                          endAt=request.endAt,
                                          api_key=SERPER_API_KEY)
=======
    SERPER_API_KEY = get_api_key(0)
    scraping_res = get_news_serper(
        query=query_str,
        startAt=request.startAt,
        endAt=request.endAt,
        api_key=SERPER_API_KEY,
    )
>>>>>>> 93433ef4

    if scraping_res:
        urls, dates = zip(*scraping_res)
        urls = list(urls)
        dates = list(dates)
    else:
        urls, dates = [], []

    print("URL 목록입니다.")
    print(urls)

    # Extract Article
    try:
        articles = extractor.search(urls=urls)
    except Exception as e:
        logging.exception("기사 추출 실패")
        return e
    logging.info(f"{len(articles)}개 기사 추출 완료")

    print("기사 추출본입니다.")
    print(articles)

    # Timeline cards
    card_list = []
    first_res = runner.run(texts=articles)
    for i, res in enumerate(first_res):
        logging.info(f"[제목 {i+1}] {articles[i]['title']}")
        logging.info(f"[결과 {i+1}] {res['text'][:30]}...")

        card = TimelineCard(
<<<<<<< HEAD
            title=articles[i]['title'],
            content=res['text'],
            duration="DAY",
            startAt=dates[i],
            endAt=dates[i],
            source=[urls[i]]
=======
            title=articles[i]["title"],
            content=res["text"],
            duration="DAY",
            startAt=dates[i],
            endAt=dates[i],
            source=[urls[i]],
>>>>>>> 93433ef4
        )
        card_list.append(card)

    # Timeline construction
    summarized_texts = [r["text"] for r in first_res]
<<<<<<< HEAD
    summarized_texts = {"input_text": "\n\n".join(summarized_texts)}
    final_res = final_runner.run(texts=[summarized_texts])[0]
    tag_id = convert_tag(final_res['tag'])

    timeline = TimelineData(
        title=final_res['title'],
        summary=extract_first_sentence(final_res['summary']),
        image=base_img_url + img_links[tag_id],
        category=tag_names[tag_id],
        timeline=card_list
=======
    summarized_texts = {"text": "\n\n".join(summarized_texts)}
    final_res = final_runner.run(texts=[summarized_texts])[0]
    tag_id = convert_tag(final_res["tag"])

    timeline = TimelineData(
        title=final_res["title"],
        summary=extract_first_sentence(final_res["summary"]),
        image=base_img_url + img_links[tag_id],
        category=tag_names[tag_id],
        timeline=card_list,
>>>>>>> 93433ef4
    )

    # ----------------------------------------------------

    return CommonResponse(
<<<<<<< HEAD
        success=True,
        message="데이터가 성공적으로 생성되었습니다.",
        data=timeline
=======
        success=True, message="데이터가 성공적으로 생성되었습니다.", data=timeline
>>>>>>> 93433ef4
    )<|MERGE_RESOLUTION|>--- conflicted
+++ resolved
@@ -1,12 +1,5 @@
-<<<<<<< HEAD
 import logging
 from utils.env_utils import get_server, get_serper_key
-=======
-import os
-import logging
-from datetime import datetime
-from dotenv import load_dotenv
->>>>>>> 93433ef4
 from utils.timeline_utils import convert_tag, extract_first_sentence
 
 from fastapi import APIRouter, HTTPException
@@ -14,11 +7,7 @@
 from models.response_schema import CommonResponse, ErrorResponse
 from models.response_schema import TimelineRequest, TimelineData
 
-<<<<<<< HEAD
 from scrapers.serper import distribute_news_serper
-=======
-from scrapers.serper import get_news_serper
->>>>>>> 93433ef4
 from scrapers.article_extractor import ArticleExtractor
 
 from ai_models.runner import Runner
@@ -35,11 +24,7 @@
     handlers=[logging.StreamHandler()],
 )
 
-<<<<<<< HEAD
 SERVER = get_server()
-=======
-SERVER = "https://b79f-34-125-17-94.ngrok-free.app"
->>>>>>> 93433ef4
 MODEL = "naver-hyperclovax/HyperCLOVAX-SEED-Text-Instruct-1.5B"
 graph = SummarizationGraph(SERVER, MODEL).build()
 graph_total = TotalSummarizationGraph(SERVER, MODEL).build()
@@ -49,13 +34,6 @@
 
 tag_names = ["", "ECONOMY", "ENTERTAINMENT", "SPORTS", "SCIENCE"]
 base_img_url = "https://github.com/user-attachments/assets/"
-<<<<<<< HEAD
-img_links = ["1eeef1f6-3e0a-416a-bc4d-4922b27db855",
-             "6cf88794-2743-4dd1-858c-4fcd76f8f107",
-             "35ee8d58-b5d8-47c0-82e8-38073f4193eb",
-             "3f4248cb-7d8d-4532-a71a-2346e8a82957",
-             "e3b550d9-1d62-4940-b942-5b431ba6674e"]
-=======
 img_links = [
     "1eeef1f6-3e0a-416a-bc4d-4922b27db855",
     "6cf88794-2743-4dd1-858c-4fcd76f8f107",
@@ -63,19 +41,6 @@
     "3f4248cb-7d8d-4532-a71a-2346e8a82957",
     "e3b550d9-1d62-4940-b942-5b431ba6674e",
 ]
-
-# -------------------------------------------------------------------
-
-
-def get_api_key(i: int):
-    load_dotenv()
-    SERPER_API_KEYS = os.getenv("SERPER_API_KEYS")
-    if not SERPER_API_KEYS:
-        raise HTTPException(status_code=500, detail="SERPER_API_KEYS not found.")
-    SERPER_API_KEYS = SERPER_API_KEYS.split(",")
-    return SERPER_API_KEYS[i].strip()
-
->>>>>>> 93433ef4
 
 # -------------------------------------------------------------------
 
@@ -93,7 +58,6 @@
     query_str = " ".join(request.query)
 
     # Scraping
-<<<<<<< HEAD
     SERPER_API_KEY = get_serper_key(0)
     if not SERPER_API_KEY:
         raise HTTPException(status_code=500, detail="SERPER_API_KEY not found")
@@ -101,15 +65,7 @@
                                           startAt=request.startAt,
                                           endAt=request.endAt,
                                           api_key=SERPER_API_KEY)
-=======
-    SERPER_API_KEY = get_api_key(0)
-    scraping_res = get_news_serper(
-        query=query_str,
-        startAt=request.startAt,
-        endAt=request.endAt,
-        api_key=SERPER_API_KEY,
-    )
->>>>>>> 93433ef4
+
 
     if scraping_res:
         urls, dates = zip(*scraping_res)
@@ -140,39 +96,18 @@
         logging.info(f"[결과 {i+1}] {res['text'][:30]}...")
 
         card = TimelineCard(
-<<<<<<< HEAD
-            title=articles[i]['title'],
-            content=res['text'],
-            duration="DAY",
-            startAt=dates[i],
-            endAt=dates[i],
-            source=[urls[i]]
-=======
             title=articles[i]["title"],
             content=res["text"],
             duration="DAY",
             startAt=dates[i],
             endAt=dates[i],
             source=[urls[i]],
->>>>>>> 93433ef4
         )
         card_list.append(card)
 
     # Timeline construction
     summarized_texts = [r["text"] for r in first_res]
-<<<<<<< HEAD
     summarized_texts = {"input_text": "\n\n".join(summarized_texts)}
-    final_res = final_runner.run(texts=[summarized_texts])[0]
-    tag_id = convert_tag(final_res['tag'])
-
-    timeline = TimelineData(
-        title=final_res['title'],
-        summary=extract_first_sentence(final_res['summary']),
-        image=base_img_url + img_links[tag_id],
-        category=tag_names[tag_id],
-        timeline=card_list
-=======
-    summarized_texts = {"text": "\n\n".join(summarized_texts)}
     final_res = final_runner.run(texts=[summarized_texts])[0]
     tag_id = convert_tag(final_res["tag"])
 
@@ -182,17 +117,10 @@
         image=base_img_url + img_links[tag_id],
         category=tag_names[tag_id],
         timeline=card_list,
->>>>>>> 93433ef4
     )
 
     # ----------------------------------------------------
 
     return CommonResponse(
-<<<<<<< HEAD
-        success=True,
-        message="데이터가 성공적으로 생성되었습니다.",
-        data=timeline
-=======
         success=True, message="데이터가 성공적으로 생성되었습니다.", data=timeline
->>>>>>> 93433ef4
     )