from datetime import datetime, timedelta
import re


def parse_relative_date(date_str: str) -> datetime:
    now = datetime.now()

    if "분 전" in date_str:
        minutes = int(re.search(r"\d+", date_str).group())
        return now - timedelta(minutes=minutes)
<<<<<<< HEAD
=======

>>>>>>> e4d0f69c
    elif "시간 전" in date_str:
        hours = int(re.search(r"\d+", date_str).group())
        return now - timedelta(hours=hours)
<<<<<<< HEAD
=======

>>>>>>> e4d0f69c
    elif "일 전" in date_str:
        days = int(re.search(r"\d+", date_str).group())
        return now - timedelta(days=days)
<<<<<<< HEAD
=======

>>>>>>> e4d0f69c
    elif "주 전" in date_str:
        weeks = int(re.search(r"\d+", date_str).group())
        return now - timedelta(weeks=weeks)
<<<<<<< HEAD
=======

>>>>>>> e4d0f69c
    elif "개월 전" in date_str:
        months = int(re.search(r"\d+", date_str).group())
        return now - timedelta(days=30 * months)
<<<<<<< HEAD
=======

>>>>>>> e4d0f69c
    else:
        # 예외적으로 날짜 포맷이 이상하면 현재로
        return now<|MERGE_RESOLUTION|>--- conflicted
+++ resolved
@@ -8,38 +8,18 @@
     if "분 전" in date_str:
         minutes = int(re.search(r"\d+", date_str).group())
         return now - timedelta(minutes=minutes)
-<<<<<<< HEAD
-=======
-
->>>>>>> e4d0f69c
     elif "시간 전" in date_str:
         hours = int(re.search(r"\d+", date_str).group())
         return now - timedelta(hours=hours)
-<<<<<<< HEAD
-=======
-
->>>>>>> e4d0f69c
     elif "일 전" in date_str:
         days = int(re.search(r"\d+", date_str).group())
         return now - timedelta(days=days)
-<<<<<<< HEAD
-=======
-
->>>>>>> e4d0f69c
     elif "주 전" in date_str:
         weeks = int(re.search(r"\d+", date_str).group())
         return now - timedelta(weeks=weeks)
-<<<<<<< HEAD
-=======
-
->>>>>>> e4d0f69c
     elif "개월 전" in date_str:
         months = int(re.search(r"\d+", date_str).group())
         return now - timedelta(days=30 * months)
-<<<<<<< HEAD
-=======
-
->>>>>>> e4d0f69c
     else:
         # 예외적으로 날짜 포맷이 이상하면 현재로
         return now