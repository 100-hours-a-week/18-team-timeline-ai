import json
import requests
from datetime import datetime
from parse_date import parse_relative_date

# ---------------------------------------------------

<<<<<<< HEAD
# 검색어, 시작 날짜, 종료 날짜, API_KEY -> 뉴스 링크 리스트
def get_news_serper(query: str, startAt: datetime, endAt: datetime, SERPER_API_KEY: str) -> list:
    # 변수 선언
    cd_max = endAt.strftime('%m/%d/%Y')
    cd_min = startAt.strftime('%m/%d/%Y')
    num_days = (endAt - startAt).days + 1
<<<<<<< HEAD
=======

def get_news_serper(query: str, cnt: int, SERPER_API_KEY: str) -> list:
    today = datetime.today()
    cd_max = today.strftime("%Y-%m-%d")
    cd_min = (today - timedelta(days=cnt)).strftime("%Y-%m-%d")
>>>>>>> 72a4a56c


=======
>>>>>>> 53b15db (스크래핑에 날짜 인식 추가 완료)
    tbs_str = f"cdr:1,cd_min:{cd_min},cd_max:{cd_max}"
    url = "https://google.serper.dev/news"
<<<<<<< HEAD
    params = {
        "q": query,
        "tbs": tbs_str,
        "hl": "ko",
        "gl": "KR",
        "num": num_days * 2,  # 넉넉하게 가져오기
        "api_key": SERPER_API_KEY
    }
    headers = {}
=======
    headers = {"X-API-KEY": SERPER_API_KEY, "Content-Type": "application/json"}
    payload = {"q": query, "tbs": tbs_str, "hl": "ko", "gl": "KR", "num": cnt}
>>>>>>> 72a4a56c

    try:
        response = requests.get(url, headers=headers, params=params)
        response.raise_for_status()
        result = response.json().get('news', [])

        # 날짜별 하나씩만 고르기
        date_to_link = {}

        for item in result:
            link = item.get('link')
            date_str = item.get('date')

            if not link or not date_str:
                continue

            try:
                parsed_date = parse_relative_date(date_str)
            except Exception:
                continue

            # 날짜 범위 안에 들어가는 경우만
            if startAt.date() <= parsed_date.date() <= endAt.date():
                day_key = parsed_date.strftime('%Y-%m-%d')
                if day_key not in date_to_link:
                    date_to_link[day_key] = link  # 날짜당 하나만 저장

<<<<<<< HEAD
        # 날짜 순으로 정렬해서 리스트 반환
        sorted_links = [date_to_link[day] for day in sorted(date_to_link.keys())]
        return sorted_links
=======
        news_items = data.get("news", [])
        links = [item["link"] for item in news_items if "link" in item]
        return links
>>>>>>> 72a4a56c

    except Exception as e:
        print(f"Serper API 호출 실패: {e}")
        return []<|MERGE_RESOLUTION|>--- conflicted
+++ resolved
@@ -5,28 +5,15 @@
 
 # ---------------------------------------------------
 
-<<<<<<< HEAD
 # 검색어, 시작 날짜, 종료 날짜, API_KEY -> 뉴스 링크 리스트
 def get_news_serper(query: str, startAt: datetime, endAt: datetime, SERPER_API_KEY: str) -> list:
     # 변수 선언
     cd_max = endAt.strftime('%m/%d/%Y')
     cd_min = startAt.strftime('%m/%d/%Y')
     num_days = (endAt - startAt).days + 1
-<<<<<<< HEAD
-=======
-
-def get_news_serper(query: str, cnt: int, SERPER_API_KEY: str) -> list:
-    today = datetime.today()
-    cd_max = today.strftime("%Y-%m-%d")
-    cd_min = (today - timedelta(days=cnt)).strftime("%Y-%m-%d")
->>>>>>> 72a4a56c
-
-
-=======
->>>>>>> 53b15db (스크래핑에 날짜 인식 추가 완료)
     tbs_str = f"cdr:1,cd_min:{cd_min},cd_max:{cd_max}"
+    
     url = "https://google.serper.dev/news"
-<<<<<<< HEAD
     params = {
         "q": query,
         "tbs": tbs_str,
@@ -36,10 +23,6 @@
         "api_key": SERPER_API_KEY
     }
     headers = {}
-=======
-    headers = {"X-API-KEY": SERPER_API_KEY, "Content-Type": "application/json"}
-    payload = {"q": query, "tbs": tbs_str, "hl": "ko", "gl": "KR", "num": cnt}
->>>>>>> 72a4a56c
 
     try:
         response = requests.get(url, headers=headers, params=params)
@@ -67,15 +50,9 @@
                 if day_key not in date_to_link:
                     date_to_link[day_key] = link  # 날짜당 하나만 저장
 
-<<<<<<< HEAD
         # 날짜 순으로 정렬해서 리스트 반환
         sorted_links = [date_to_link[day] for day in sorted(date_to_link.keys())]
         return sorted_links
-=======
-        news_items = data.get("news", [])
-        links = [item["link"] for item in news_items if "link" in item]
-        return links
->>>>>>> 72a4a56c
 
     except Exception as e:
         print(f"Serper API 호출 실패: {e}")
