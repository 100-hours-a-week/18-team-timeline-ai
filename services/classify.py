--- conflicted
+++ resolved
@@ -79,7 +79,6 @@
         )
 
         try:
-<<<<<<< HEAD
             logger.info(f"[SentimentAggregator] 검색 시작 - 쿼리: {query}")
 
             ret = await self._storage.search(
@@ -94,13 +93,7 @@
             results = {"긍정": 0.0, "부정": 0.0, "중립": 0.0}
             for i, r in enumerate(ret):
                 tmp = {"긍정": 0, "부정": 0, "중립": 0}
-=======
-            async with self.embedding_constructor() as embedder:
-                logger.info(f"[SentimentAggregator] 검색 시작 - 쿼리: {query}")
-                ret = await self.storage.search(
-                    query=query, embedding_constructor=lambda: embedder, limit=100
-                )
->>>>>>> 9dbfcf28
+
 
                 logger.info(
                     f"[SentimentAggregator] 검색 완료 - 결과 수: {len(ret)}, "
