--- conflicted
+++ resolved
@@ -19,11 +19,6 @@
 
 
 def extract_first_sentence(text: str) -> str:
-<<<<<<< HEAD
-    if '.' in text:
-        return text.split('.')[0].strip() + '.'
-=======
     if "." in text:
         return text.split(".")[0].strip() + "."
->>>>>>> 93433ef4
     return text.strip()